--- conflicted
+++ resolved
@@ -401,15 +401,11 @@
         console.log('[useChatSessions] Deleting (archiving) server session:', sessionId);
 
         // Add to recently deleted IDs to prevent re-adding from server sync
-<<<<<<< HEAD
-        setRecentlyDeletedIds((prev) => new Set(prev).add(sessionId));
-=======
         setRecentlyDeletedIds((prev) => {
           const next = new Set(prev);
           next.add(sessionId);
           return next;
         });
->>>>>>> 0cd6bcac
 
         // Optimistically remove from local state immediately for instant UI feedback
         setSessions((prevSessions) => prevSessions.filter((s) => s.id !== sessionId));
