import { create } from 'zustand';
import { immer } from 'zustand/middleware/immer';
import { enableMapSet } from 'immer';
import type { Message, Attachment } from '../types';
import type {
  AuthRequiredEvent,
  AuthConfig,
  AuthRequiredHandler,
  UnauthorizedHandler,
} from '../../client/types';
import type { ChatHistoryStorage } from '../../storage/history-storage';
import type { ChatSession, Message as StorageMessage } from '../../api/history-types';
import { transformStorageMessagesToUI } from '../utils/message-transformer';
import { A2AClient } from '../../client/a2a-client';
import type { AgentCard, Part as A2APart } from '../../types';

// Enable MapSet plugin for Immer to handle Maps
enableMapSet();

// Connection configuration for a session
interface SessionConnectionConfig {
  agentCard: AgentCard;
  auth?: AuthConfig;
  apiKey?: string;
  oboUserToken?: string;
  onAuthRequired?: AuthRequiredHandler;
  onUnauthorized?: UnauthorizedHandler;
  streamTimeoutMs?: number;
}

interface ChatState {
  messages: Message[];
  isConnected: boolean;
  isTyping: boolean;
  pendingUploads: Map<string, Attachment>;
  authRequired: AuthRequiredEvent | null;

  // Session-specific states
  typingByContext: Map<string, boolean>;
  authRequiredByContext: Map<string, AuthRequiredEvent | null>;

  // Storage and session management
  storage: ChatHistoryStorage | null;
  sessions: ChatSession[];
  currentSessionId: string | null;
  sessionsLoading: boolean;
  sessionsError: string | null;

  // Connection management - manages SSE connections per session
  activeConnections: Map<string, A2AClient>;
  sessionMessages: Map<string, Message[]>;
  connectingSessionIds: Set<string>;
  sessionConfigs: Map<string, SessionConnectionConfig>;

  // Unread message tracking
  unreadCounts: Map<string, number>;
  viewedSessionId: string | null; // Currently viewed session (for unread tracking)

  // Session migration tracking
  lastMigration: { from: string; to: string; suggestedName?: string } | null; // Track last pending->real migration for UI updates

  // Actions
  addMessage: (message: Message) => void;
  updateMessage: (id: string, updates: Partial<Message>) => void;
  deleteMessage: (id: string) => void;
  setMessages: (messages: Message[]) => void;
  setConnected: (connected: boolean) => void;
  setTyping: (typing: boolean, contextId?: string) => void;
  setAuthRequired: (event: AuthRequiredEvent | null, contextId?: string) => void;

  // File upload actions
  addPendingUpload: (attachment: Attachment) => void;
  updatePendingUpload: (id: string, updates: Partial<Attachment>) => void;
  removePendingUpload: (id: string) => void;

  // Storage and session management actions
  initializeStorage: (storage: ChatHistoryStorage) => void;
  loadSessions: () => Promise<void>;
  createNewSession: (name?: string) => Promise<void>;
  switchSession: (sessionId: string) => Promise<void>;
  deleteSession: (sessionId: string) => Promise<void>;
  renameSession: (sessionId: string, name: string) => Promise<void>;
  loadMessagesForSession: (sessionId: string) => Promise<void>;
  saveMessage: (message: StorageMessage) => Promise<void>;
  clearAllSessions: () => Promise<void>;

  // Connection management actions
  startSessionStream: (sessionId: string, config: SessionConnectionConfig) => Promise<void>;
  stopSessionStream: (sessionId: string) => void;
  sendMessageToSession: (sessionId: string, content: string) => Promise<void>;
  getMessagesForSession: (sessionId: string) => Message[];

  // Utilities
  clearMessages: () => void;

  // Getters for session-specific states
  getIsTypingForContext: (contextId: string | undefined) => boolean;
  getAuthRequiredForContext: (contextId: string | undefined) => AuthRequiredEvent | null;

  // Unread message actions
  markSessionAsRead: (sessionId: string) => void;
  incrementUnreadCount: (sessionId: string) => void;
  setViewedSession: (sessionId: string | null) => void;

  // Session migration
  migratePendingSessionToRealId: (pendingSessionId: string, realContextId: string) => Promise<void>;
}

export const useChatStore = create<ChatState>()(
  immer((set, get) => ({
    messages: [],
    isConnected: false,
    lastMigration: null,
    isTyping: false,
    pendingUploads: new Map(),
    authRequired: null,
    typingByContext: new Map(),
    authRequiredByContext: new Map(),

    // Storage and session state
    storage: null,
    sessions: [],
    currentSessionId: null,
    sessionsLoading: false,
    sessionsError: null,

    // Connection management state
    activeConnections: new Map(),
    sessionMessages: new Map(),
    connectingSessionIds: new Set(),
    sessionConfigs: new Map(),

    // Unread message tracking state
    unreadCounts: new Map(),
    viewedSessionId: null,

    addMessage: (message) =>
      set((state) => {
        state.messages.push(message);
      }),

    updateMessage: (id, updates) =>
      set((state) => {
        const messageIndex = state.messages.findIndex((msg) => msg.id === id);
        if (messageIndex !== -1) {
          Object.assign(state.messages[messageIndex], updates);
        }
      }),

    deleteMessage: (id) =>
      set((state) => {
        const index = state.messages.findIndex((msg) => msg.id === id);
        if (index !== -1) {
          state.messages.splice(index, 1);
        }
      }),

    setMessages: (messages) => set({ messages }),

    setConnected: (connected) => set({ isConnected: connected }),

    setTyping: (typing, contextId) =>
      set((state) => {
        let newTypingByContext = state.typingByContext;
        if (contextId) {
          // Create a new Map to avoid Immer issues
          newTypingByContext = new Map(state.typingByContext);
          newTypingByContext.set(contextId, typing);
        }
        return {
          isTyping: typing,
          typingByContext: newTypingByContext,
        };
      }),

    setAuthRequired: (event, contextId) =>
      set((state) => {
        let newAuthRequiredByContext = state.authRequiredByContext;
        if (contextId) {
          // Create a new Map to avoid Immer issues
          newAuthRequiredByContext = new Map(state.authRequiredByContext);
          newAuthRequiredByContext.set(contextId, event);
        }
        return {
          authRequired: event,
          authRequiredByContext: newAuthRequiredByContext,
        };
      }),

    addPendingUpload: (attachment) =>
      set((state) => {
        const newUploads = new Map(state.pendingUploads);
        newUploads.set(attachment.id, attachment);
        return { pendingUploads: newUploads };
      }),

    updatePendingUpload: (id, updates) =>
      set((state) => {
        const newUploads = new Map(state.pendingUploads);
        const existing = newUploads.get(id);
        if (existing) {
          newUploads.set(id, { ...existing, ...updates });
        }
        return { pendingUploads: newUploads };
      }),

    removePendingUpload: (id) =>
      set((state) => {
        const newUploads = new Map(state.pendingUploads);
        newUploads.delete(id);
        return { pendingUploads: newUploads };
      }),

    clearMessages: () => set({ messages: [] }),

    // Storage and session management actions
    initializeStorage: (storage: ChatHistoryStorage) => {
      console.log('[chatStore] initializeStorage called');
      set({ storage });
    },

    loadSessions: async () => {
      const { storage } = get();
      console.log('[chatStore] loadSessions called, storage:', storage ? 'present' : 'null');
      if (!storage) {
        console.log('[chatStore] No storage available, skipping loadSessions');
        return;
      }

      set({ sessionsLoading: true, sessionsError: null });
      console.log('[chatStore] Calling storage.listSessions()...');

      try {
        const sessions = await storage.listSessions();
        console.log('[chatStore] Loaded sessions from storage:', sessions.length, 'sessions');
        set({ sessions, sessionsLoading: false });
      } catch (error) {
        console.error('[chatStore] Error loading sessions:', error);
        set({
          sessionsError: error instanceof Error ? error.message : 'Unknown error',
          sessionsLoading: false,
        });
      }
    },

    createNewSession: async (name?: string) => {
      const { storage } = get();
      if (!storage) return;

      try {
        const newSession = await storage.createSession(name);
        set((state) => {
          state.sessions.push(newSession);
          state.currentSessionId = newSession.id;
        });
      } catch (error) {
        set({
          sessionsError: error instanceof Error ? error.message : 'Unknown error',
        });
      }
    },

    switchSession: async (sessionId: string) => {
      const { storage } = get();
      if (!storage) return;

      try {
        const storageMessages = await storage.listMessages(sessionId);
        const uiMessages = transformStorageMessagesToUI(storageMessages);
        set({
          currentSessionId: sessionId,
          messages: uiMessages,
        });
      } catch (error) {
        set({
          sessionsError: error instanceof Error ? error.message : 'Unknown error',
        });
      }
    },

    deleteSession: async (sessionId: string) => {
      const { storage } = get();
      if (!storage) return;

      try {
        await storage.deleteSession(sessionId);
        set((state) => {
          const index = state.sessions.findIndex((s) => s.id === sessionId);
          if (index !== -1) {
            state.sessions.splice(index, 1);
          }
        });
      } catch (error) {
        set({
          sessionsError: error instanceof Error ? error.message : 'Unknown error',
        });
      }
    },

    renameSession: async (sessionId: string, name: string) => {
      const { storage } = get();
      if (!storage) return;

      try {
        const updatedSession = await storage.updateSession(sessionId, { name });
        set((state) => {
          const index = state.sessions.findIndex((s) => s.id === sessionId);
          if (index !== -1) {
            state.sessions[index] = updatedSession;
          }
        });
      } catch (error) {
        set({
          sessionsError: error instanceof Error ? error.message : 'Unknown error',
        });
      }
    },

    loadMessagesForSession: async (sessionId: string) => {
      const { storage } = get();
      if (!storage) return;

      try {
        const storageMessages = await storage.listMessages(sessionId);
        const uiMessages = transformStorageMessagesToUI(storageMessages);

        // Store messages in session-specific map for multi-session mode
        set((draft) => {
          const newSessionMessages = new Map(draft.sessionMessages);
          newSessionMessages.set(sessionId, uiMessages);
          return {
            sessionMessages: newSessionMessages,
            messages: uiMessages, // Also update global for backward compatibility
          };
        });
      } catch (error) {
        set({
          sessionsError: error instanceof Error ? error.message : 'Unknown error',
        });
      }
    },

    saveMessage: async (message: StorageMessage) => {
      const { storage, currentSessionId } = get();
      if (!storage || !currentSessionId) return;

      // Optimistically add to local state
      const uiMessage = transformStorageMessagesToUI([message])[0];
      set((state) => {
        state.messages.push(uiMessage);
      });

      try {
        await storage.addMessage(currentSessionId, message);
      } catch (error) {
        set({
          sessionsError: error instanceof Error ? error.message : 'Unknown error',
        });
      }
    },

    clearAllSessions: async () => {
      const { storage } = get();
      if (!storage) return;

      try {
        await storage.clear();
        set({
          sessions: [],
          currentSessionId: null,
          messages: [],
        });
      } catch (error) {
        set({
          sessionsError: error instanceof Error ? error.message : 'Unknown error',
        });
      }
    },

    getIsTypingForContext: (contextId: string | undefined): boolean => {
      if (!contextId) return false;
      const state = get();
      return state.typingByContext.get(contextId) || false;
    },

    getAuthRequiredForContext: (contextId: string | undefined): AuthRequiredEvent | null => {
      if (!contextId) return null;
      const state = get();
      return state.authRequiredByContext.get(contextId) || null;
    },

    // Connection management actions
    startSessionStream: async (sessionId: string, config: SessionConnectionConfig) => {
      const state = get();

      // Don't start if already connected
      if (state.activeConnections.has(sessionId)) {
        console.log(`[chatStore] Session ${sessionId} already has active connection`);
        return;
      }

      console.log(`[chatStore] Starting stream for session ${sessionId}`);

      set((draft) => {
        const newConnecting = new Set(draft.connectingSessionIds);
        newConnecting.add(sessionId);
        const newConfigs = new Map(draft.sessionConfigs);
        newConfigs.set(sessionId, config);
        return {
          connectingSessionIds: newConnecting,
          sessionConfigs: newConfigs,
        };
      });

      try {
        // Create A2A client with proper configuration
        const clientConfig: any = {
          agentCard: config.agentCard,
          httpOptions: {
            retries: 2,
            timeout: 30000,
          },
        };

        if (config.auth) {
          clientConfig.auth = config.auth;
        } else {
          clientConfig.auth = { type: 'cookie' };
        }

        if (config.apiKey) {
          clientConfig.apiKey = config.apiKey;
        }

        if (config.oboUserToken) {
          clientConfig.oboUserToken = config.oboUserToken;
        }

        // Create internal auth handler for OBO auth messages (separate from onAuthRequired callback)
        clientConfig.onAuthRequired = async (event: AuthRequiredEvent) => {
          console.log('[chatStore] Internal auth handler called for session', sessionId, event);

          // Use event.contextId as the actual session ID (handles migration from pending to real)
          const actualSessionId = event.contextId;
          console.log('[chatStore] Using actual session ID from event.contextId:', actualSessionId);

          // Create auth message and add to chat
          const authMessageId = `auth-${event.taskId}-${Date.now()}`;
          const authMessage: Message = {
            id: authMessageId,
            content: 'Authentication required',
            sender: 'system',
            timestamp: new Date(),
            status: 'sent',
            authEvent: {
              authParts: event.authParts,
              status: 'pending',
            },
            metadata: {
              taskId: event.taskId,
            },
          };

          // Add auth message to session messages
          // During session migration, we need to add to BOTH the pending ID and real ID
          // so the UI can display the auth message immediately
          set((draft) => {
            const newSessionMessages = new Map(draft.sessionMessages);

            // Add to the actual session ID (real context ID)
            const actualMsgs = newSessionMessages.get(actualSessionId) || [];
            newSessionMessages.set(actualSessionId, [...actualMsgs, authMessage]);

            // ALSO add to pending session ID if different (during migration window)
            if (sessionId !== actualSessionId && sessionId.startsWith('pending-')) {
              console.log(
                '[chatStore] Adding auth message to BOTH pending and real session IDs for migration'
              );
              const pendingMsgs = newSessionMessages.get(sessionId) || [];
              newSessionMessages.set(sessionId, [...pendingMsgs, authMessage]);
            }

            // Set auth required state for this context
            const newAuthRequired = new Map(draft.authRequiredByContext);
            newAuthRequired.set(event.contextId, event);

            return {
              sessionMessages: newSessionMessages,
              authRequiredByContext: newAuthRequired,
            };
          });

          // If there's a custom onAuthRequired callback (for chat session expiry), call it
          if (config.onAuthRequired) {
            console.log('[chatStore] Calling custom onAuthRequired callback');
            return config.onAuthRequired(event);
          }
        };

        if (config.onUnauthorized) {
          clientConfig.onUnauthorized = config.onUnauthorized;
        }

        console.log('[chatStore] Creating A2AClient with config:', {
          hasAuthHandler: !!clientConfig.onAuthRequired,
          hasUnauthorizedHandler: !!clientConfig.onUnauthorized,
          agentCardUrl: clientConfig.agentCard.url,
        });

        const client = new A2AClient(clientConfig);

        console.log('[chatStore] A2AClient created, checking handler:', {
          hasOnAuthRequired: !!(client as any).onAuthRequired,
        });

        console.log(`[chatStore] Connected session ${sessionId}`);

        set((draft) => {
          const newConnections = new Map(draft.activeConnections);
          newConnections.set(sessionId, client);
          const newConnecting = new Set(draft.connectingSessionIds);
          newConnecting.delete(sessionId);
          return {
            activeConnections: newConnections,
            connectingSessionIds: newConnecting,
          };
        });
      } catch (error) {
        console.error(`[chatStore] Error starting stream for session ${sessionId}:`, error);
        set((draft) => {
          const newConnecting = new Set(draft.connectingSessionIds);
          newConnecting.delete(sessionId);
          return {
            connectingSessionIds: newConnecting,
            sessionsError: error instanceof Error ? error.message : 'Failed to connect',
          };
        });
      }
    },

    stopSessionStream: (sessionId: string) => {
      const state = get();
      const client = state.activeConnections.get(sessionId);

      if (!client) {
        console.log(`[chatStore] No active connection for session ${sessionId}`);
        return;
      }

      console.log(`[chatStore] Stopping stream for session ${sessionId}`);

      // Note: A2AClient doesn't have a disconnect method - connections are stateless
      // Just remove from active connections
      set((draft) => {
        const newConnections = new Map(draft.activeConnections);
        newConnections.delete(sessionId);
        const newConfigs = new Map(draft.sessionConfigs);
        newConfigs.delete(sessionId);
        return {
          activeConnections: newConnections,
          sessionConfigs: newConfigs,
        };
      });
    },

    sendMessageToSession: async (sessionId: string, content: string) => {
      const state = get();

      // Check if this is a pending session (needs connection first)
      const isPendingSession = sessionId.startsWith('pending-');
      let client = state.activeConnections.get(sessionId);

      if (!client && isPendingSession) {
        // For pending sessions, start the connection first
        console.log(
          `[chatStore] Pending session ${sessionId} - starting connection for first message`
        );
        const sessionConfig = state.sessionConfigs.get(sessionId);
        if (sessionConfig) {
          await get().startSessionStream(sessionId, sessionConfig);
          client = get().activeConnections.get(sessionId);
        }
      }

      if (!client) {
        throw new Error(`No active connection for session ${sessionId}`);
      }

      console.log(`[chatStore] Sending message to session ${sessionId}:`, content);

      // Add user message optimistically
      const userMessage: Message = {
        id: `${sessionId}-user-${Date.now()}`,
        content,
        sender: 'user',
        timestamp: new Date(),
        status: 'sending',
      };

      set((draft) => {
        const sessionMsgs = draft.sessionMessages.get(sessionId) || [];
        const newMessages = [...sessionMsgs, userMessage];
        const newSessionMessages = new Map(draft.sessionMessages);
        newSessionMessages.set(sessionId, newMessages);
        return { sessionMessages: newSessionMessages };
      });

      // Track which messages we've added (needs to be accessible in catch block)
      const addedMessageIds = new Set<string>();

      try {
        // Get context ID for this session (stored in sessionMessages metadata or session config)
        const sessionMessages = state.sessionMessages.get(sessionId) || [];
        let contextId: string | undefined;

        // Try to find contextId from previous messages
        for (const msg of sessionMessages) {
          if (msg.metadata?.contextId) {
            contextId = msg.metadata.contextId as string;
            break;
          }
        }

        // Create message request
        const messageRequest = {
          message: {
            role: 'user' as const,
            content: [
              {
                type: 'text' as const,
                content: content,
              },
            ],
          },
          context: contextId ? { contextId } : undefined,
        };

        // Update user message status to sent
        set((draft) => {
          const sessionMsgs = draft.sessionMessages.get(sessionId) || [];
          const msgIndex = sessionMsgs.findIndex((m) => m.id === userMessage.id);
          if (msgIndex >= 0) {
            const newMessages = [...sessionMsgs];
            newMessages[msgIndex] = { ...newMessages[msgIndex], status: 'sent' };
            const newSessionMessages = new Map(draft.sessionMessages);
            newSessionMessages.set(sessionId, newMessages);
            return { sessionMessages: newSessionMessages };
          }
          return {};
        });

        // Set typing indicator
        set((draft) => {
          const newTyping = new Map(draft.typingByContext);
          newTyping.set(sessionId, true);
          return { typingByContext: newTyping };
        });

        // Get stream timeout from config (for testing), default to no timeout for production
        const sessionConfig = state.sessionConfigs.get(sessionId);
        const streamTimeoutMs = sessionConfig?.streamTimeoutMs;
        const stream = client.message.stream(messageRequest);

        // Process stream with optional timeout
        const processStream = async () => {
          for await (const task of stream) {
            // Capture context ID from the server response
            if (!contextId) {
              const serverContextId = (task as any).contextId || task.metadata?.['contextId'];
              if (serverContextId) {
                contextId = serverContextId as string;

                // Check if this is a pending session that needs migration
                const isPendingSession = sessionId.startsWith('pending-');
                if (isPendingSession) {
                  console.log(
                    `[chatStore] Context ID received for pending session ${sessionId}: ${contextId}`
                  );
                  // Perform migration and wait for it to complete before continuing
                  // This prevents race conditions where messages are stored under the wrong ID
                  try {
                    await get().migratePendingSessionToRealId(sessionId, contextId);
                    // Update sessionId for the rest of the stream processing
                    sessionId = contextId;
                  } catch (error) {
                    console.error('[chatStore] Error migrating pending session:', error);
                    // Don't reassign sessionId if migration failed
                  }
                }

                // Store contextId in user message metadata for future reference
                set((draft) => {
                  const sessionMsgs = draft.sessionMessages.get(sessionId) || [];
                  const msgIndex = sessionMsgs.findIndex((m) => m.id === userMessage.id);
                  if (msgIndex >= 0) {
                    const newMessages = [...sessionMsgs];
                    newMessages[msgIndex] = {
                      ...newMessages[msgIndex],
                      metadata: { ...newMessages[msgIndex].metadata, contextId },
                    };
                    const newSessionMessages = new Map(draft.sessionMessages);
                    newSessionMessages.set(sessionId, newMessages);
                    return { sessionMessages: newSessionMessages };
                  }
                  return {};
                });
              }
            }

            // Process messages from the task
            if (task.messages && task.messages.length > 0) {
              for (let i = 0; i < task.messages.length; i++) {
                const message = task.messages[i];
                if (!message) continue;

                const contentParts = message.content || [];
                const textContent = contentParts
                  .filter((part: A2APart) => part.type === 'text')
                  .map((part: A2APart) => (part.type === 'text' ? part.content : ''))
                  .join('');

                if (textContent) {
                  const messageId = `${message.role}-${task.id}-${i}`;
                  const isStreaming = task.state === 'running' || task.state === 'pending';

                  set((draft) => {
                    const sessionMsgs = draft.sessionMessages.get(sessionId) || [];

                    // Skip if this is a user message that we already have
                    if (message.role === 'user') {
                      const isDuplicate = sessionMsgs.some(
                        (msg) => msg.sender === 'user' && msg.content === textContent
                      );
                      if (isDuplicate) {
                        return {};
                      }
                    }

                    const existingIndex = sessionMsgs.findIndex((msg) => msg.id === messageId);

                    const newMessages = [...sessionMsgs];
                    let updatedUnreadCounts: Map<string, number> | undefined;

                    if (existingIndex >= 0) {
                      // Update existing message
                      newMessages[existingIndex] = {
                        ...newMessages[existingIndex],
                        content: textContent,
                        metadata: {
                          ...newMessages[existingIndex].metadata,
                          isStreaming,
                          taskId: task.id,
                        },
                      };
                    } else {
                      // Add new message
                      const newMessage: Message = {
                        id: messageId,
                        content: textContent,
                        sender: message.role === 'user' ? 'user' : 'assistant',
                        timestamp: new Date(),
                        status: 'sent',
                        metadata: {
                          isStreaming,
                          taskId: task.id,
                          contextId,
                        },
                      };
                      newMessages.push(newMessage);

                      // Increment unread count for assistant messages if this session is not currently viewed
                      if (message.role === 'assistant' && draft.viewedSessionId !== sessionId) {
                        const newUnreadCounts = new Map(draft.unreadCounts);
                        const currentCount = newUnreadCounts.get(sessionId) || 0;
                        newUnreadCounts.set(sessionId, currentCount + 1);
                        updatedUnreadCounts = newUnreadCounts;
                      }
                    }

                    const newSessionMessages = new Map(draft.sessionMessages);
                    newSessionMessages.set(sessionId, newMessages);

                    // Return both updated values (don't mix mutation and return)
                    return updatedUnreadCounts
                      ? { sessionMessages: newSessionMessages, unreadCounts: updatedUnreadCounts }
                      : { sessionMessages: newSessionMessages };
                  });

                  addedMessageIds.add(messageId);
                }
              }
            }
          }
        };

        // Process stream with optional timeout
        try {
          if (streamTimeoutMs) {
            // Create timeout promise only when configured (for testing)
            const timeoutPromise = new Promise<never>((_, reject) => {
              setTimeout(() => {
                reject(new Error('Stream timeout: No response received'));
              }, streamTimeoutMs);
            });
            await Promise.race([processStream(), timeoutPromise]);
          } else {
            // No timeout for production - let server control timeout
            await processStream();
          }
        } finally {
          // Always clear typing indicator when stream ends (success, error, or timeout)
          set((draft) => {
            const newTyping = new Map(draft.typingByContext);
            newTyping.set(sessionId, false);
            return { typingByContext: newTyping };
          });
        }
      } catch (error) {
        console.error(`[chatStore] Error sending message to session ${sessionId}:`, error);
        console.log(`[chatStore] Error details:`, {
          name: error instanceof Error ? error.name : 'unknown',
          message: error instanceof Error ? error.message : String(error),
          receivedMessageCount: addedMessageIds.size,
        });

        // Note: typing indicator is cleared in finally block above

        // Detect if this is a navigation/connection abort
        const errorMessage =
          error instanceof Error ? error.message?.toLowerCase() : String(error).toLowerCase();
        const errorName = error instanceof Error ? error.name : '';
        const isAbortError =
          errorName === 'AbortError' ||
          errorMessage.includes('aborted') ||
          errorMessage.includes('user aborted') ||
          (errorMessage.includes('fetch') && errorMessage.includes('aborted')) ||
          // Network errors that occur when switching contexts
          errorMessage.includes('network') ||
          errorMessage.includes('failed to fetch');

        // Check if we received any assistant messages during the stream
        const receivedMessages = addedMessageIds.size > 0;

        // Also check if there are recent assistant messages in the session
        // (in case messages were added but not tracked in addedMessageIds)
        const sessionMessages = get().sessionMessages.get(sessionId) || [];
        const hasRecentAssistantMessage = sessionMessages.some(
          (msg) => msg.sender === 'assistant' && msg.timestamp.getTime() > Date.now() - 5000 // Within last 5 seconds
        );

        if (isAbortError && (receivedMessages || hasRecentAssistantMessage)) {
          console.log(
            `[chatStore] Stream aborted, but message was processed successfully (received: ${receivedMessages}, hasRecent: ${hasRecentAssistantMessage})`
          );
          // Don't mark as error - the message was sent and processed
          return;
        }

        // Only mark as error for genuine failures
        console.log(`[chatStore] Marking message as error (not an abort or no messages received)`);
        set((draft) => {
          const sessionMsgs = draft.sessionMessages.get(sessionId) || [];
          const msgIndex = sessionMsgs.findIndex((m) => m.id === userMessage.id);
          if (msgIndex >= 0) {
            const newMessages = [...sessionMsgs];
            newMessages[msgIndex] = {
              ...newMessages[msgIndex],
              status: 'error',
              error: error instanceof Error ? error : new Error(String(error)),
            };
            const newSessionMessages = new Map(draft.sessionMessages);
            newSessionMessages.set(sessionId, newMessages);
            return { sessionMessages: newSessionMessages };
          }
          return {};
        });

<<<<<<< HEAD
        // Throw the error so calling code can detect failure and take appropriate action
        // The message is already marked as error in state for UI display
        throw error;
=======
        // Don't throw - error is already logged and message is marked as error
        // Throwing can interfere with state updates and UI rendering
>>>>>>> cc0827a7
      }
    },

    getMessagesForSession: (sessionId: string): Message[] => {
      const state = get();
      return state.sessionMessages.get(sessionId) || [];
    },

    // Unread message actions
    markSessionAsRead: (sessionId: string) => {
      set((draft) => {
        const newUnreadCounts = new Map(draft.unreadCounts);
        newUnreadCounts.delete(sessionId);
        return { unreadCounts: newUnreadCounts, viewedSessionId: sessionId };
      });
    },

    incrementUnreadCount: (sessionId: string) => {
      set((draft) => {
        const newUnreadCounts = new Map(draft.unreadCounts);
        const currentCount = newUnreadCounts.get(sessionId) || 0;
        newUnreadCounts.set(sessionId, currentCount + 1);
        return { unreadCounts: newUnreadCounts };
      });
    },

    setViewedSession: (sessionId: string | null) => {
      set({ viewedSessionId: sessionId });
      // Automatically mark as read when viewed
      if (sessionId) {
        const state = get();
        const newUnreadCounts = new Map(state.unreadCounts);
        newUnreadCounts.delete(sessionId);
        set({ unreadCounts: newUnreadCounts });
      }
    },

    migratePendingSessionToRealId: async (pendingSessionId: string, realContextId: string) => {
      console.log(
        `[chatStore] Migrating pending session ${pendingSessionId} to real context ID ${realContextId}`
      );

      const state = get();

      // 1. Migrate active connection
      const client = state.activeConnections.get(pendingSessionId);
      if (client) {
        set((draft) => {
          const newConnections = new Map(draft.activeConnections);
          newConnections.delete(pendingSessionId);
          newConnections.set(realContextId, client);
          return { activeConnections: newConnections };
        });
      }

      // 2. Migrate session messages
      const messages = state.sessionMessages.get(pendingSessionId);
      if (messages) {
        set((draft) => {
          const newMessages = new Map(draft.sessionMessages);
          newMessages.delete(pendingSessionId);
          newMessages.set(realContextId, messages);
          return { sessionMessages: newMessages };
        });
      }

      // 3. Migrate session config
      const config = state.sessionConfigs.get(pendingSessionId);
      if (config) {
        set((draft) => {
          const newConfigs = new Map(draft.sessionConfigs);
          newConfigs.delete(pendingSessionId);
          newConfigs.set(realContextId, config);
          return { sessionConfigs: newConfigs };
        });
      }

      // 4. Migrate typing state
      const isTyping = state.typingByContext.get(pendingSessionId);
      if (isTyping !== undefined) {
        set((draft) => {
          const newTyping = new Map(draft.typingByContext);
          newTyping.delete(pendingSessionId);
          if (isTyping) {
            newTyping.set(realContextId, isTyping);
          }
          return { typingByContext: newTyping };
        });
      }

      // 5. Migrate auth required state
      const authRequired = state.authRequiredByContext.get(pendingSessionId);
      if (authRequired !== undefined) {
        set((draft) => {
          const newAuth = new Map(draft.authRequiredByContext);
          newAuth.delete(pendingSessionId);
          if (authRequired) {
            newAuth.set(realContextId, authRequired);
          }
          return { authRequiredByContext: newAuth };
        });
      }

      // 6. Migrate unread count
      const unreadCount = state.unreadCounts.get(pendingSessionId);
      if (unreadCount !== undefined) {
        set((draft) => {
          const newUnreadCounts = new Map(draft.unreadCounts);
          newUnreadCounts.delete(pendingSessionId);
          if (unreadCount > 0) {
            newUnreadCounts.set(realContextId, unreadCount);
          }
          return { unreadCounts: newUnreadCounts };
        });
      }

      // 7. Update viewed session if it was the pending session
      if (state.viewedSessionId === pendingSessionId) {
        set({ viewedSessionId: realContextId });
      }

      // 8. The server automatically creates the real session when the first message is sent
      // We trust that the session was created and don't need to immediately query the server
      // The UI will handle updating the session list, and normal polling will eventually sync it
      console.log(`[chatStore] Successfully migrated pending session to ${realContextId}`);

      // 9. Set migration tracking for UI updates AFTER all migration work is complete
      // This ensures any UI code reacting to lastMigration can safely perform operations
      // on the migrated session without race conditions
      set({
        lastMigration: { from: pendingSessionId, to: realContextId, suggestedName: realContextId },
      });
    },
  }))
);<|MERGE_RESOLUTION|>--- conflicted
+++ resolved
@@ -875,14 +875,8 @@
           return {};
         });
 
-<<<<<<< HEAD
-        // Throw the error so calling code can detect failure and take appropriate action
-        // The message is already marked as error in state for UI display
-        throw error;
-=======
         // Don't throw - error is already logged and message is marked as error
         // Throwing can interfere with state updates and UI rendering
->>>>>>> cc0827a7
       }
     },
 
