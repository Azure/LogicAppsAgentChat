import { create } from 'zustand';
import { immer } from 'zustand/middleware/immer';
import { enableMapSet } from 'immer';
import type { Message, Attachment } from '../types';
import type {
  AuthRequiredEvent,
  AuthConfig,
  AuthRequiredHandler,
  UnauthorizedHandler,
} from '../../client/types';
import type { ChatHistoryStorage } from '../../storage/history-storage';
import type { ChatSession, Message as StorageMessage } from '../../api/history-types';
import { transformStorageMessagesToUI } from '../utils/message-transformer';
import { A2AClient } from '../../client/a2a-client';
import type { AgentCard, Part as A2APart } from '../../types';

// Enable MapSet plugin for Immer to handle Maps
enableMapSet();

// Connection configuration for a session
interface SessionConnectionConfig {
  agentCard: AgentCard;
  auth?: AuthConfig;
  apiKey?: string;
  oboUserToken?: string;
  onAuthRequired?: AuthRequiredHandler;
  onUnauthorized?: UnauthorizedHandler;
}

interface ChatState {
  messages: Message[];
  isConnected: boolean;
  isTyping: boolean;
  pendingUploads: Map<string, Attachment>;
  authRequired: AuthRequiredEvent | null;

  // Session-specific states
  typingByContext: Map<string, boolean>;
  authRequiredByContext: Map<string, AuthRequiredEvent | null>;

  // Storage and session management
  storage: ChatHistoryStorage | null;
  sessions: ChatSession[];
  currentSessionId: string | null;
  sessionsLoading: boolean;
  sessionsError: string | null;

  // Connection management - manages SSE connections per session
  activeConnections: Map<string, A2AClient>;
  sessionMessages: Map<string, Message[]>;
  connectingSessionIds: Set<string>;
  sessionConfigs: Map<string, SessionConnectionConfig>;

  // Unread message tracking
  unreadCounts: Map<string, number>;
  viewedSessionId: string | null; // Currently viewed session (for unread tracking)

  // Session migration tracking
  lastMigration: { from: string; to: string; suggestedName?: string } | null; // Track last pending->real migration for UI updates

  // Actions
  addMessage: (message: Message) => void;
  updateMessage: (id: string, updates: Partial<Message>) => void;
  deleteMessage: (id: string) => void;
  setMessages: (messages: Message[]) => void;
  setConnected: (connected: boolean) => void;
  setTyping: (typing: boolean, contextId?: string) => void;
  setAuthRequired: (event: AuthRequiredEvent | null, contextId?: string) => void;

  // File upload actions
  addPendingUpload: (attachment: Attachment) => void;
  updatePendingUpload: (id: string, updates: Partial<Attachment>) => void;
  removePendingUpload: (id: string) => void;

  // Storage and session management actions
  initializeStorage: (storage: ChatHistoryStorage) => void;
  loadSessions: () => Promise<void>;
  createNewSession: (name?: string) => Promise<void>;
  switchSession: (sessionId: string) => Promise<void>;
  deleteSession: (sessionId: string) => Promise<void>;
  renameSession: (sessionId: string, name: string) => Promise<void>;
  loadMessagesForSession: (sessionId: string) => Promise<void>;
  saveMessage: (message: StorageMessage) => Promise<void>;
  clearAllSessions: () => Promise<void>;

  // Connection management actions
  startSessionStream: (sessionId: string, config: SessionConnectionConfig) => Promise<void>;
  stopSessionStream: (sessionId: string) => void;
  sendMessageToSession: (sessionId: string, content: string) => Promise<void>;
  getMessagesForSession: (sessionId: string) => Message[];

  // Utilities
  clearMessages: () => void;

  // Getters for session-specific states
  getIsTypingForContext: (contextId: string | undefined) => boolean;
  getAuthRequiredForContext: (contextId: string | undefined) => AuthRequiredEvent | null;

  // Unread message actions
  markSessionAsRead: (sessionId: string) => void;
  incrementUnreadCount: (sessionId: string) => void;
  setViewedSession: (sessionId: string | null) => void;

  // Session migration
  migratePendingSessionToRealId: (pendingSessionId: string, realContextId: string) => Promise<void>;
}

export const useChatStore = create<ChatState>()(
  immer((set, get) => ({
    messages: [],
    isConnected: false,
    lastMigration: null,
    isTyping: false,
    pendingUploads: new Map(),
    authRequired: null,
    typingByContext: new Map(),
    authRequiredByContext: new Map(),

    // Storage and session state
    storage: null,
    sessions: [],
    currentSessionId: null,
    sessionsLoading: false,
    sessionsError: null,

    // Connection management state
    activeConnections: new Map(),
    sessionMessages: new Map(),
    connectingSessionIds: new Set(),
    sessionConfigs: new Map(),

    // Unread message tracking state
    unreadCounts: new Map(),
    viewedSessionId: null,

    addMessage: (message) =>
      set((state) => {
        state.messages.push(message);
      }),

    updateMessage: (id, updates) =>
      set((state) => {
        const messageIndex = state.messages.findIndex((msg) => msg.id === id);
        if (messageIndex !== -1) {
          Object.assign(state.messages[messageIndex], updates);
        }
      }),

    deleteMessage: (id) =>
      set((state) => {
        const index = state.messages.findIndex((msg) => msg.id === id);
        if (index !== -1) {
          state.messages.splice(index, 1);
        }
      }),

    setMessages: (messages) => set({ messages }),

    setConnected: (connected) => set({ isConnected: connected }),

    setTyping: (typing, contextId) =>
      set((state) => {
        let newTypingByContext = state.typingByContext;
        if (contextId) {
          // Create a new Map to avoid Immer issues
          newTypingByContext = new Map(state.typingByContext);
          newTypingByContext.set(contextId, typing);
        }
        return {
          isTyping: typing,
          typingByContext: newTypingByContext,
        };
      }),

    setAuthRequired: (event, contextId) =>
      set((state) => {
        let newAuthRequiredByContext = state.authRequiredByContext;
        if (contextId) {
          // Create a new Map to avoid Immer issues
          newAuthRequiredByContext = new Map(state.authRequiredByContext);
          newAuthRequiredByContext.set(contextId, event);
        }
        return {
          authRequired: event,
          authRequiredByContext: newAuthRequiredByContext,
        };
      }),

    addPendingUpload: (attachment) =>
      set((state) => {
        const newUploads = new Map(state.pendingUploads);
        newUploads.set(attachment.id, attachment);
        return { pendingUploads: newUploads };
      }),

    updatePendingUpload: (id, updates) =>
      set((state) => {
        const newUploads = new Map(state.pendingUploads);
        const existing = newUploads.get(id);
        if (existing) {
          newUploads.set(id, { ...existing, ...updates });
        }
        return { pendingUploads: newUploads };
      }),

    removePendingUpload: (id) =>
      set((state) => {
        const newUploads = new Map(state.pendingUploads);
        newUploads.delete(id);
        return { pendingUploads: newUploads };
      }),

    clearMessages: () => set({ messages: [] }),

    // Storage and session management actions
    initializeStorage: (storage: ChatHistoryStorage) => {
      console.log('[chatStore] initializeStorage called');
      set({ storage });
    },

    loadSessions: async () => {
      const { storage } = get();
      console.log('[chatStore] loadSessions called, storage:', storage ? 'present' : 'null');
      if (!storage) {
        console.log('[chatStore] No storage available, skipping loadSessions');
        return;
      }

      set({ sessionsLoading: true, sessionsError: null });
      console.log('[chatStore] Calling storage.listSessions()...');

      try {
        const sessions = await storage.listSessions();
        console.log('[chatStore] Loaded sessions from storage:', sessions.length, 'sessions');
        set({ sessions, sessionsLoading: false });
      } catch (error) {
        console.error('[chatStore] Error loading sessions:', error);
        set({
          sessionsError: error instanceof Error ? error.message : 'Unknown error',
          sessionsLoading: false,
        });
      }
    },

    createNewSession: async (name?: string) => {
      const { storage } = get();
      if (!storage) return;

      try {
        const newSession = await storage.createSession(name);
        set((state) => {
          state.sessions.push(newSession);
          state.currentSessionId = newSession.id;
        });
      } catch (error) {
        set({
          sessionsError: error instanceof Error ? error.message : 'Unknown error',
        });
      }
    },

    switchSession: async (sessionId: string) => {
      const { storage } = get();
      if (!storage) return;

      try {
        const storageMessages = await storage.listMessages(sessionId);
        const uiMessages = transformStorageMessagesToUI(storageMessages);
        set({
          currentSessionId: sessionId,
          messages: uiMessages,
        });
      } catch (error) {
        set({
          sessionsError: error instanceof Error ? error.message : 'Unknown error',
        });
      }
    },

    deleteSession: async (sessionId: string) => {
      const { storage } = get();
      if (!storage) return;

      try {
        await storage.deleteSession(sessionId);
        set((state) => {
          const index = state.sessions.findIndex((s) => s.id === sessionId);
          if (index !== -1) {
            state.sessions.splice(index, 1);
          }
        });
      } catch (error) {
        set({
          sessionsError: error instanceof Error ? error.message : 'Unknown error',
        });
      }
    },

    renameSession: async (sessionId: string, name: string) => {
      const { storage } = get();
      if (!storage) return;

      try {
        const updatedSession = await storage.updateSession(sessionId, { name });
        set((state) => {
          const index = state.sessions.findIndex((s) => s.id === sessionId);
          if (index !== -1) {
            state.sessions[index] = updatedSession;
          }
        });
      } catch (error) {
        set({
          sessionsError: error instanceof Error ? error.message : 'Unknown error',
        });
      }
    },

    loadMessagesForSession: async (sessionId: string) => {
      const { storage } = get();
      if (!storage) return;

      try {
        const storageMessages = await storage.listMessages(sessionId);
        const uiMessages = transformStorageMessagesToUI(storageMessages);

        // Store messages in session-specific map for multi-session mode
        set((draft) => {
          const newSessionMessages = new Map(draft.sessionMessages);
          newSessionMessages.set(sessionId, uiMessages);
          return {
            sessionMessages: newSessionMessages,
            messages: uiMessages, // Also update global for backward compatibility
          };
        });
      } catch (error) {
        set({
          sessionsError: error instanceof Error ? error.message : 'Unknown error',
        });
      }
    },

    saveMessage: async (message: StorageMessage) => {
      const { storage, currentSessionId } = get();
      if (!storage || !currentSessionId) return;

      // Optimistically add to local state
      const uiMessage = transformStorageMessagesToUI([message])[0];
      set((state) => {
        state.messages.push(uiMessage);
      });

      try {
        await storage.addMessage(currentSessionId, message);
      } catch (error) {
        set({
          sessionsError: error instanceof Error ? error.message : 'Unknown error',
        });
      }
    },

    clearAllSessions: async () => {
      const { storage } = get();
      if (!storage) return;

      try {
        await storage.clear();
        set({
          sessions: [],
          currentSessionId: null,
          messages: [],
        });
      } catch (error) {
        set({
          sessionsError: error instanceof Error ? error.message : 'Unknown error',
        });
      }
    },

    getIsTypingForContext: (contextId: string | undefined): boolean => {
      if (!contextId) return false;
      const state = get();
      return state.typingByContext.get(contextId) || false;
    },

    getAuthRequiredForContext: (contextId: string | undefined): AuthRequiredEvent | null => {
      if (!contextId) return null;
      const state = get();
      return state.authRequiredByContext.get(contextId) || null;
    },

    // Connection management actions
    startSessionStream: async (sessionId: string, config: SessionConnectionConfig) => {
      const state = get();

      // Don't start if already connected
      if (state.activeConnections.has(sessionId)) {
        console.log(`[chatStore] Session ${sessionId} already has active connection`);
        return;
      }

      console.log(`[chatStore] Starting stream for session ${sessionId}`);

      set((draft) => {
        const newConnecting = new Set(draft.connectingSessionIds);
        newConnecting.add(sessionId);
        const newConfigs = new Map(draft.sessionConfigs);
        newConfigs.set(sessionId, config);
        return {
          connectingSessionIds: newConnecting,
          sessionConfigs: newConfigs,
        };
      });

      try {
        // Create A2A client with proper configuration
        const clientConfig: any = {
          agentCard: config.agentCard,
          httpOptions: {
            retries: 2,
            timeout: 30000,
          },
        };

        if (config.auth) {
          clientConfig.auth = config.auth;
        } else {
          clientConfig.auth = { type: 'cookie' };
        }

<<<<<<< HEAD
        // Create internal auth handler for OBO auth messages (separate from onAuthRequired callback)
        clientConfig.onAuthRequired = async (event: AuthRequiredEvent) => {
          console.log('[chatStore] Internal auth handler called for session', sessionId, event);

          // Use event.contextId as the actual session ID (handles migration from pending to real)
          const actualSessionId = event.contextId;
          console.log('[chatStore] Using actual session ID from event.contextId:', actualSessionId);

          // Create auth message and add to chat
          const authMessageId = `auth-${event.taskId}-${Date.now()}`;
          const authMessage: Message = {
            id: authMessageId,
            content: 'Authentication required',
            sender: 'system',
            timestamp: new Date(),
            status: 'sent',
            authEvent: {
              authParts: event.authParts,
              status: 'pending',
            },
            metadata: {
              taskId: event.taskId,
            },
          };

          // Add auth message to session messages
          // During session migration, we need to add to BOTH the pending ID and real ID
          // so the UI can display the auth message immediately
          set((draft) => {
            const newSessionMessages = new Map(draft.sessionMessages);

            // Add to the actual session ID (real context ID)
            const actualMsgs = newSessionMessages.get(actualSessionId) || [];
            newSessionMessages.set(actualSessionId, [...actualMsgs, authMessage]);

            // ALSO add to pending session ID if different (during migration window)
            if (sessionId !== actualSessionId && sessionId.startsWith('pending-')) {
              console.log(
                '[chatStore] Adding auth message to BOTH pending and real session IDs for migration'
              );
              const pendingMsgs = newSessionMessages.get(sessionId) || [];
              newSessionMessages.set(sessionId, [...pendingMsgs, authMessage]);
            }

            // Set auth required state for this context
            const newAuthRequired = new Map(draft.authRequiredByContext);
            newAuthRequired.set(event.contextId, event);

            return {
              sessionMessages: newSessionMessages,
              authRequiredByContext: newAuthRequired,
            };
          });

          // If there's a custom onAuthRequired callback (for chat session expiry), call it
          if (config.onAuthRequired) {
            console.log('[chatStore] Calling custom onAuthRequired callback');
            return config.onAuthRequired(event);
          }
        };
=======
        if (config.apiKey) {
          clientConfig.apiKey = config.apiKey;
        }

        if (config.oboUserToken) {
          clientConfig.oboUserToken = config.oboUserToken;
        }

        if (config.onAuthRequired) {
          clientConfig.onAuthRequired = config.onAuthRequired;
        }
>>>>>>> c91a5fed

        if (config.onUnauthorized) {
          clientConfig.onUnauthorized = config.onUnauthorized;
        }

        console.log('[chatStore] Creating A2AClient with config:', {
          hasAuthHandler: !!clientConfig.onAuthRequired,
          hasUnauthorizedHandler: !!clientConfig.onUnauthorized,
          agentCardUrl: clientConfig.agentCard.url,
        });

        const client = new A2AClient(clientConfig);

        console.log('[chatStore] A2AClient created, checking handler:', {
          hasOnAuthRequired: !!(client as any).onAuthRequired,
        });

        console.log(`[chatStore] Connected session ${sessionId}`);

        set((draft) => {
          const newConnections = new Map(draft.activeConnections);
          newConnections.set(sessionId, client);
          const newConnecting = new Set(draft.connectingSessionIds);
          newConnecting.delete(sessionId);
          return {
            activeConnections: newConnections,
            connectingSessionIds: newConnecting,
          };
        });
      } catch (error) {
        console.error(`[chatStore] Error starting stream for session ${sessionId}:`, error);
        set((draft) => {
          const newConnecting = new Set(draft.connectingSessionIds);
          newConnecting.delete(sessionId);
          return {
            connectingSessionIds: newConnecting,
            sessionsError: error instanceof Error ? error.message : 'Failed to connect',
          };
        });
      }
    },

    stopSessionStream: (sessionId: string) => {
      const state = get();
      const client = state.activeConnections.get(sessionId);

      if (!client) {
        console.log(`[chatStore] No active connection for session ${sessionId}`);
        return;
      }

      console.log(`[chatStore] Stopping stream for session ${sessionId}`);

      // Note: A2AClient doesn't have a disconnect method - connections are stateless
      // Just remove from active connections
      set((draft) => {
        const newConnections = new Map(draft.activeConnections);
        newConnections.delete(sessionId);
        const newConfigs = new Map(draft.sessionConfigs);
        newConfigs.delete(sessionId);
        return {
          activeConnections: newConnections,
          sessionConfigs: newConfigs,
        };
      });
    },

    sendMessageToSession: async (sessionId: string, content: string) => {
      const state = get();

      // Check if this is a pending session (needs connection first)
      const isPendingSession = sessionId.startsWith('pending-');
      let client = state.activeConnections.get(sessionId);

      if (!client && isPendingSession) {
        // For pending sessions, start the connection first
        console.log(
          `[chatStore] Pending session ${sessionId} - starting connection for first message`
        );
        const sessionConfig = state.sessionConfigs.get(sessionId);
        if (sessionConfig) {
          await get().startSessionStream(sessionId, sessionConfig);
          client = get().activeConnections.get(sessionId);
        }
      }

      if (!client) {
        throw new Error(`No active connection for session ${sessionId}`);
      }

      console.log(`[chatStore] Sending message to session ${sessionId}:`, content);

      // Add user message optimistically
      const userMessage: Message = {
        id: `${sessionId}-user-${Date.now()}`,
        content,
        sender: 'user',
        timestamp: new Date(),
        status: 'sending',
      };

      set((draft) => {
        const sessionMsgs = draft.sessionMessages.get(sessionId) || [];
        const newMessages = [...sessionMsgs, userMessage];
        const newSessionMessages = new Map(draft.sessionMessages);
        newSessionMessages.set(sessionId, newMessages);
        return { sessionMessages: newSessionMessages };
      });

      // Track which messages we've added (needs to be accessible in catch block)
      const addedMessageIds = new Set<string>();

      try {
        // Get context ID for this session (stored in sessionMessages metadata or session config)
        const sessionMessages = state.sessionMessages.get(sessionId) || [];
        let contextId: string | undefined;

        // Try to find contextId from previous messages
        for (const msg of sessionMessages) {
          if (msg.metadata?.contextId) {
            contextId = msg.metadata.contextId as string;
            break;
          }
        }

        // Create message request
        const messageRequest = {
          message: {
            role: 'user' as const,
            content: [
              {
                type: 'text' as const,
                content: content,
              },
            ],
          },
          context: contextId ? { contextId } : undefined,
        };

        // Update user message status to sent
        set((draft) => {
          const sessionMsgs = draft.sessionMessages.get(sessionId) || [];
          const msgIndex = sessionMsgs.findIndex((m) => m.id === userMessage.id);
          if (msgIndex >= 0) {
            const newMessages = [...sessionMsgs];
            newMessages[msgIndex] = { ...newMessages[msgIndex], status: 'sent' };
            const newSessionMessages = new Map(draft.sessionMessages);
            newSessionMessages.set(sessionId, newMessages);
            return { sessionMessages: newSessionMessages };
          }
          return {};
        });

        // Set typing indicator
        set((draft) => {
          const newTyping = new Map(draft.typingByContext);
          newTyping.set(sessionId, true);
          return { typingByContext: newTyping };
        });

        // Stream response
        const stream = client.message.stream(messageRequest);

        for await (const task of stream) {
          // Capture context ID from the server response
          if (!contextId) {
            const serverContextId = (task as any).contextId || task.metadata?.['contextId'];
            if (serverContextId) {
              contextId = serverContextId as string;

              // Check if this is a pending session that needs migration
              const isPendingSession = sessionId.startsWith('pending-');
              if (isPendingSession) {
                console.log(
                  `[chatStore] Context ID received for pending session ${sessionId}: ${contextId}`
                );
                // Perform migration and wait for it to complete before continuing
                // This prevents race conditions where messages are stored under the wrong ID
                try {
                  await get().migratePendingSessionToRealId(sessionId, contextId);
                  // Update sessionId for the rest of the stream processing
                  sessionId = contextId;
                } catch (error) {
                  console.error('[chatStore] Error migrating pending session:', error);
                  // Don't reassign sessionId if migration failed
                }
              }

              // Store contextId in user message metadata for future reference
              set((draft) => {
                const sessionMsgs = draft.sessionMessages.get(sessionId) || [];
                const msgIndex = sessionMsgs.findIndex((m) => m.id === userMessage.id);
                if (msgIndex >= 0) {
                  const newMessages = [...sessionMsgs];
                  newMessages[msgIndex] = {
                    ...newMessages[msgIndex],
                    metadata: { ...newMessages[msgIndex].metadata, contextId },
                  };
                  const newSessionMessages = new Map(draft.sessionMessages);
                  newSessionMessages.set(sessionId, newMessages);
                  return { sessionMessages: newSessionMessages };
                }
                return {};
              });
            }
          }

          // Process messages from the task
          if (task.messages && task.messages.length > 0) {
            for (let i = 0; i < task.messages.length; i++) {
              const message = task.messages[i];
              if (!message) continue;

              const contentParts = message.content || [];
              const textContent = contentParts
                .filter((part: A2APart) => part.type === 'text')
                .map((part: A2APart) => (part.type === 'text' ? part.content : ''))
                .join('');

              if (textContent) {
                const messageId = `${message.role}-${task.id}-${i}`;
                const isStreaming = task.state === 'running' || task.state === 'pending';

                set((draft) => {
                  const sessionMsgs = draft.sessionMessages.get(sessionId) || [];

                  // Skip if this is a user message that we already have
                  if (message.role === 'user') {
                    const isDuplicate = sessionMsgs.some(
                      (msg) => msg.sender === 'user' && msg.content === textContent
                    );
                    if (isDuplicate) {
                      return {};
                    }
                  }

                  const existingIndex = sessionMsgs.findIndex((msg) => msg.id === messageId);

                  const newMessages = [...sessionMsgs];
                  let updatedUnreadCounts: Map<string, number> | undefined;

                  if (existingIndex >= 0) {
                    // Update existing message
                    newMessages[existingIndex] = {
                      ...newMessages[existingIndex],
                      content: textContent,
                      metadata: {
                        ...newMessages[existingIndex].metadata,
                        isStreaming,
                        taskId: task.id,
                      },
                    };
                  } else {
                    // Add new message
                    const newMessage: Message = {
                      id: messageId,
                      content: textContent,
                      sender: message.role === 'user' ? 'user' : 'assistant',
                      timestamp: new Date(),
                      status: 'sent',
                      metadata: {
                        isStreaming,
                        taskId: task.id,
                        contextId,
                      },
                    };
                    newMessages.push(newMessage);

                    // Increment unread count for assistant messages if this session is not currently viewed
                    if (message.role === 'assistant' && draft.viewedSessionId !== sessionId) {
                      const newUnreadCounts = new Map(draft.unreadCounts);
                      const currentCount = newUnreadCounts.get(sessionId) || 0;
                      newUnreadCounts.set(sessionId, currentCount + 1);
                      updatedUnreadCounts = newUnreadCounts;
                    }
                  }

                  const newSessionMessages = new Map(draft.sessionMessages);
                  newSessionMessages.set(sessionId, newMessages);

                  // Return both updated values (don't mix mutation and return)
                  return updatedUnreadCounts
                    ? { sessionMessages: newSessionMessages, unreadCounts: updatedUnreadCounts }
                    : { sessionMessages: newSessionMessages };
                });

                addedMessageIds.add(messageId);
              }
            }
          }
        }

        // Clear typing indicator
        set((draft) => {
          const newTyping = new Map(draft.typingByContext);
          newTyping.set(sessionId, false);
          return { typingByContext: newTyping };
        });
      } catch (error) {
        console.error(`[chatStore] Error sending message to session ${sessionId}:`, error);
        console.log(`[chatStore] Error details:`, {
          name: error instanceof Error ? error.name : 'unknown',
          message: error instanceof Error ? error.message : String(error),
          receivedMessageCount: addedMessageIds.size,
        });

        // Clear typing indicator
        set((draft) => {
          const newTyping = new Map(draft.typingByContext);
          newTyping.set(sessionId, false);
          return { typingByContext: newTyping };
        });

        // Detect if this is a navigation/connection abort
        const errorMessage =
          error instanceof Error ? error.message?.toLowerCase() : String(error).toLowerCase();
        const errorName = error instanceof Error ? error.name : '';
        const isAbortError =
          errorName === 'AbortError' ||
          errorMessage.includes('aborted') ||
          errorMessage.includes('user aborted') ||
          (errorMessage.includes('fetch') && errorMessage.includes('aborted')) ||
          // Network errors that occur when switching contexts
          errorMessage.includes('network') ||
          errorMessage.includes('failed to fetch');

        // Check if we received any assistant messages during the stream
        const receivedMessages = addedMessageIds.size > 0;

        // Also check if there are recent assistant messages in the session
        // (in case messages were added but not tracked in addedMessageIds)
        const sessionMessages = get().sessionMessages.get(sessionId) || [];
        const hasRecentAssistantMessage = sessionMessages.some(
          (msg) => msg.sender === 'assistant' && msg.timestamp.getTime() > Date.now() - 5000 // Within last 5 seconds
        );

        if (isAbortError && (receivedMessages || hasRecentAssistantMessage)) {
          console.log(
            `[chatStore] Stream aborted, but message was processed successfully (received: ${receivedMessages}, hasRecent: ${hasRecentAssistantMessage})`
          );
          // Don't mark as error - the message was sent and processed
          return;
        }

        // Only mark as error for genuine failures
        console.log(`[chatStore] Marking message as error (not an abort or no messages received)`);
        set((draft) => {
          const sessionMsgs = draft.sessionMessages.get(sessionId) || [];
          const msgIndex = sessionMsgs.findIndex((m) => m.id === userMessage.id);
          if (msgIndex >= 0) {
            const newMessages = [...sessionMsgs];
            newMessages[msgIndex] = { ...newMessages[msgIndex], status: 'error' };
            const newSessionMessages = new Map(draft.sessionMessages);
            newSessionMessages.set(sessionId, newMessages);
            return { sessionMessages: newSessionMessages };
          }
          return {};
        });

        throw error;
      }
    },

    getMessagesForSession: (sessionId: string): Message[] => {
      const state = get();
      return state.sessionMessages.get(sessionId) || [];
    },

    // Unread message actions
    markSessionAsRead: (sessionId: string) => {
      set((draft) => {
        const newUnreadCounts = new Map(draft.unreadCounts);
        newUnreadCounts.delete(sessionId);
        return { unreadCounts: newUnreadCounts, viewedSessionId: sessionId };
      });
    },

    incrementUnreadCount: (sessionId: string) => {
      set((draft) => {
        const newUnreadCounts = new Map(draft.unreadCounts);
        const currentCount = newUnreadCounts.get(sessionId) || 0;
        newUnreadCounts.set(sessionId, currentCount + 1);
        return { unreadCounts: newUnreadCounts };
      });
    },

    setViewedSession: (sessionId: string | null) => {
      set({ viewedSessionId: sessionId });
      // Automatically mark as read when viewed
      if (sessionId) {
        const state = get();
        const newUnreadCounts = new Map(state.unreadCounts);
        newUnreadCounts.delete(sessionId);
        set({ unreadCounts: newUnreadCounts });
      }
    },

    migratePendingSessionToRealId: async (pendingSessionId: string, realContextId: string) => {
      console.log(
        `[chatStore] Migrating pending session ${pendingSessionId} to real context ID ${realContextId}`
      );

      const state = get();

      // 1. Migrate active connection
      const client = state.activeConnections.get(pendingSessionId);
      if (client) {
        set((draft) => {
          const newConnections = new Map(draft.activeConnections);
          newConnections.delete(pendingSessionId);
          newConnections.set(realContextId, client);
          return { activeConnections: newConnections };
        });
      }

      // 2. Migrate session messages
      const messages = state.sessionMessages.get(pendingSessionId);
      if (messages) {
        set((draft) => {
          const newMessages = new Map(draft.sessionMessages);
          newMessages.delete(pendingSessionId);
          newMessages.set(realContextId, messages);
          return { sessionMessages: newMessages };
        });
      }

      // 3. Migrate session config
      const config = state.sessionConfigs.get(pendingSessionId);
      if (config) {
        set((draft) => {
          const newConfigs = new Map(draft.sessionConfigs);
          newConfigs.delete(pendingSessionId);
          newConfigs.set(realContextId, config);
          return { sessionConfigs: newConfigs };
        });
      }

      // 4. Migrate typing state
      const isTyping = state.typingByContext.get(pendingSessionId);
      if (isTyping !== undefined) {
        set((draft) => {
          const newTyping = new Map(draft.typingByContext);
          newTyping.delete(pendingSessionId);
          if (isTyping) {
            newTyping.set(realContextId, isTyping);
          }
          return { typingByContext: newTyping };
        });
      }

      // 5. Migrate auth required state
      const authRequired = state.authRequiredByContext.get(pendingSessionId);
      if (authRequired !== undefined) {
        set((draft) => {
          const newAuth = new Map(draft.authRequiredByContext);
          newAuth.delete(pendingSessionId);
          if (authRequired) {
            newAuth.set(realContextId, authRequired);
          }
          return { authRequiredByContext: newAuth };
        });
      }

      // 6. Migrate unread count
      const unreadCount = state.unreadCounts.get(pendingSessionId);
      if (unreadCount !== undefined) {
        set((draft) => {
          const newUnreadCounts = new Map(draft.unreadCounts);
          newUnreadCounts.delete(pendingSessionId);
          if (unreadCount > 0) {
            newUnreadCounts.set(realContextId, unreadCount);
          }
          return { unreadCounts: newUnreadCounts };
        });
      }

      // 7. Update viewed session if it was the pending session
      if (state.viewedSessionId === pendingSessionId) {
        set({ viewedSessionId: realContextId });
      }

      // 8. The server automatically creates the real session when the first message is sent
      // We trust that the session was created and don't need to immediately query the server
      // The UI will handle updating the session list, and normal polling will eventually sync it
      console.log(`[chatStore] Successfully migrated pending session to ${realContextId}`);

      // 9. Set migration tracking for UI updates AFTER all migration work is complete
      // This ensures any UI code reacting to lastMigration can safely perform operations
      // on the migrated session without race conditions
      set({
        lastMigration: { from: pendingSessionId, to: realContextId, suggestedName: realContextId },
      });
    },
  }))
);<|MERGE_RESOLUTION|>--- conflicted
+++ resolved
@@ -427,7 +427,14 @@
           clientConfig.auth = { type: 'cookie' };
         }
 
-<<<<<<< HEAD
+        if (config.apiKey) {
+          clientConfig.apiKey = config.apiKey;
+        }
+
+        if (config.oboUserToken) {
+          clientConfig.oboUserToken = config.oboUserToken;
+        }
+
         // Create internal auth handler for OBO auth messages (separate from onAuthRequired callback)
         clientConfig.onAuthRequired = async (event: AuthRequiredEvent) => {
           console.log('[chatStore] Internal auth handler called for session', sessionId, event);
@@ -488,19 +495,6 @@
             return config.onAuthRequired(event);
           }
         };
-=======
-        if (config.apiKey) {
-          clientConfig.apiKey = config.apiKey;
-        }
-
-        if (config.oboUserToken) {
-          clientConfig.oboUserToken = config.oboUserToken;
-        }
-
-        if (config.onAuthRequired) {
-          clientConfig.onAuthRequired = config.onAuthRequired;
-        }
->>>>>>> c91a5fed
 
         if (config.onUnauthorized) {
           clientConfig.onUnauthorized = config.onUnauthorized;
